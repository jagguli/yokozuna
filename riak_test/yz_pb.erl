%% @doc Test the index adminstration API in various ways.
-module(yz_pb).
-compile(export_all).
-include_lib("eunit/include/eunit.hrl").
-include_lib("riak_pb/include/riak_kv_pb.hrl").
-include_lib("riak_pb/include/riak_yokozuna_pb.hrl").
-include("yokozuna.hrl").

-define(CFG, [{yokozuna, [{enabled, true}]}]).
-define(CT_JSON, {"Content-Type", "application/json"}).

-define(ALTERNATE_SCHEMA_CONTENT, <<"<?xml version=\"1.0\" encoding=\"UTF-8\" ?>
<schema name=\"test\" version=\"1.5\">
<fields>
   <field name=\"_yz_id\" type=\"_yz_str\" indexed=\"true\" stored=\"true\" required=\"true\" multiValued=\"false\"/>
   <field name=\"_yz_ed\" type=\"_yz_str\" indexed=\"true\" multiValued=\"false\"/>
   <field name=\"_yz_pn\" type=\"_yz_str\" indexed=\"true\" multiValued=\"false\"/>
   <field name=\"_yz_fpn\" type=\"_yz_str\" indexed=\"true\" multiValued=\"false\"/>
   <field name=\"_yz_vtag\" type=\"_yz_str\" indexed=\"true\" multiValued=\"false\"/>
   <field name=\"_yz_rt\" type=\"_yz_str\" indexed=\"true\" stored=\"true\" multiValued=\"false\"/>
   <field name=\"_yz_rk\" type=\"_yz_str\" indexed=\"true\" stored=\"true\" multiValued=\"false\"/>
   <field name=\"_yz_rb\" type=\"_yz_str\" indexed=\"true\" stored=\"true\" multiValued=\"false\"/>
   <field name=\"_yz_err\" type=\"_yz_str\" indexed=\"true\" stored=\"true\" multiValued=\"false\"/>
   <field name=\"age_i\" type=\"int\" indexed=\"true\" stored=\"true\" multiValued=\"false\"/>
   <field name=\"groups_s\" type=\"string\" indexed=\"true\" stored=\"true\" multiValued=\"true\"/>
</fields>
<uniqueKey>_yz_id</uniqueKey>
<types>
    <fieldType name=\"_yz_str\" class=\"solr.StrField\" sortMissingLast=\"true\" />
    <fieldType name=\"string\" class=\"solr.StrField\" sortMissingLast=\"true\" />
    <fieldType name=\"int\" class=\"solr.TrieIntField\" precisionStep=\"0\" positionIncrementGap=\"0\" />
</types>
</schema>">>).

confirm() ->
    random:seed(now()),
    Cluster = rt:build_cluster(4, ?CFG),
    rt:wait_for_cluster_service(Cluster, yokozuna),
    confirm_admin_schema(Cluster),
    confirm_admin_bad_schema_name(Cluster),
    confirm_admin_index(Cluster),
    confirm_admin_bad_index_name(Cluster),
    confirm_basic_search(Cluster),
    confirm_w1c_search(Cluster),
    confirm_fl_search_without_score(Cluster),
    confirm_fl_search_without_score_without_sort(Cluster),
    confirm_encoded_search(Cluster),
    confirm_search_to_test_max_score_defaults(Cluster),
    confirm_multivalued_field(Cluster),
    confirm_multivalued_field_json_array(Cluster),
    confirm_multivalued_field_with_high_n_val(Cluster),
    confirm_stored_fields(Cluster),
    confirm_search_non_existent_index(Cluster),
    confirm_search_with_spaced_key(Cluster),
    confirm_create_index_within_timeout(Cluster),
    confirm_create_index_not_within_timeout(Cluster),
    pass.

select_random(List) ->
    Length = length(List),
    Idx = random:uniform(Length),
    lists:nth(Idx, List).

host_entries(ClusterConnInfo) ->
    [proplists:get_value(http, I) || {_,I} <- ClusterConnInfo].

bucket_url({Host,Port}, {BType, BName}, Key) ->
    ?FMT("http://~s:~B/types/~s/buckets/~s/keys/~s",
         [Host, Port, BType, BName, Key]).

create_index(Cluster, BucketType, Index) ->
    create_index(Cluster, BucketType, Index, 3).

create_index(Cluster, BucketType, Index, UseDefaultSchema) when
      is_boolean(UseDefaultSchema) ->
    create_index(Cluster, BucketType, Index, [{use_default_schema, UseDefaultSchema}]);
create_index(Cluster, BucketType, Index, Nval) when is_integer(Nval) ->
    create_index(Cluster, BucketType, Index, [{n_val, Nval}]);
create_index(Cluster, BucketType, Index, Props) when is_list(Props) ->
    Nval = proplists:get_value(n_val, Props, 3),
    UseDefaultSchema = proplists:get_value(use_default_schema, Props, true),
    Node = select_random(Cluster),
    [{Host, Port}] = host_entries(rt:connection_info([Node])),
    lager:info("create_index ~s for bucket type ~s [~p]", [Index, BucketType, {Host, Port}]),
    {ok, Pid} = riakc_pb_socket:start_link(Host, (Port-1)),
    if
        UseDefaultSchema ->
            lager:info("Using Default Schema"),
            SchemaName = ?YZ_DEFAULT_SCHEMA_NAME;
        true ->
            lager:info("Using Custom Schema ?ALTERNATE_SCHEMA_CONTENT"),
            SchemaName = <<"alternate_schema">>,
            ok = yz_rt:store_schema(Pid, SchemaName, ?ALTERNATE_SCHEMA_CONTENT),
            ok = yz_rt:wait_for_schema(Cluster, SchemaName,
                                       ?ALTERNATE_SCHEMA_CONTENT)
    end,
    NvalT = {n_val, Nval},
    %% set index in props with the same name as the bucket
    _ = riakc_pb_socket:create_search_index(Pid, Index, SchemaName, [NvalT]),
    ?assertEqual(ok, yz_rt:wait_for_index(Cluster, Index)),
    %% Check that the index exists
    {ok, IndexData} = riakc_pb_socket:get_search_index(Pid, Index),
    ?assertEqual([{index, Index}, {schema, SchemaName}, NvalT], IndexData),

    %% Add the index to the bucket props
<<<<<<< HEAD
    yz_rt:set_bucket_type_index(Node, BucketType, Index, [{n_val, Nval} | Props]),
=======
    yz_rt:set_bucket_type_index(Cluster, BucketType, Index, Nval),
>>>>>>> ec00cee7
    yz_rt:wait_for_bucket_type(Cluster, BucketType),
    riakc_pb_socket:stop(Pid),
    ok.

create_index(Cluster, BucketType, Index, Nval, UseDefaultSchema) ->
    create_index(Cluster, BucketType, Index, [{n_val, Nval}, {use_default_schema, UseDefaultSchema}]).

store_and_search(Cluster, Bucket, Key, Body, Search, Params) ->
    store_and_search(Cluster, Bucket, Key, Body, "text/plain", Search, Params).

store_and_search(Cluster, Bucket, Key, Body, CT, Search, Params) ->
    {BType, Bucket2} = Bucket,
    {Host, Port} = select_random(host_entries(rt:connection_info(Cluster))),
    URL = bucket_url({Host, Port}, {BType, mochiweb_util:quote_plus(Bucket2)},
                     mochiweb_util:quote_plus(Key)),
    lager:info("Storing to bucket ~s", [URL]),
    %% populate a value
    {ok, "204", _, _} = ibrowse:send_req(URL, [{"Content-Type", CT}], put, Body),
    {ok, Pid} = riakc_pb_socket:start_link(Host, (Port-1)),
    F = fun(_) ->
        lager:info("Search for ~s [~p:~p]", [Search, Host, Port]),
        {ok,{search_results,R,Score,Found}} =
            riakc_pb_socket:search(Pid, BType, Search, Params),
            ?assertNotEqual(Score, []),
            ?assertNotEqual(Score, 0),
        case Found of
            1 ->
                [{BType,Results}] = R,
                KeyCheck = (Key == binary_to_list(proplists:get_value(<<"_yz_rk">>, Results))),
                ScoreCheck = (Score =/= 0.0),
                KeyCheck and ScoreCheck;
            0 ->
                false
        end
    end,
    yz_rt:wait_until(Cluster, F),
    riakc_pb_socket:stop(Pid),
    ok.

confirm_admin_schema(Cluster) ->
    Name = <<"my_schema">>,
    Node = select_random(Cluster),
    {Host, Port} = yz_rt:riak_pb(hd(rt:connection_info([Node]))),
    lager:info("confirm_admin_schema ~s [~p]", [Name, {Host, Port}]),
    {ok, Pid} = riakc_pb_socket:start_link(Host, Port),
    yz_rt:store_schema(Pid, Name, ?ALTERNATE_SCHEMA_CONTENT),
    yz_rt:wait_for_schema(Cluster, Name, ?ALTERNATE_SCHEMA_CONTENT),
    MissingMessage = riakc_pb_socket:get_search_schema(Pid,<<"not_here">>),
    ?assertEqual({error,<<"notfound">>}, MissingMessage),
    riakc_pb_socket:stop(Pid),
    ok.

confirm_admin_bad_schema_name(Cluster) ->
    Name = <<"bad/name">>,
    Node = select_random(Cluster),
    {Host, Port} = yz_rt:riak_pb(hd(rt:connection_info([Node]))),
    lager:info("confirm_admin_bad_schema_name ~s [~p]", [Name, {Host, Port}]),
    {ok, Pid} = riakc_pb_socket:start_link(Host, Port),
    {error,_} = riakc_pb_socket:create_search_schema(Pid, Name,
                                                     ?ALTERNATE_SCHEMA_CONTENT),
    riakc_pb_socket:stop(Pid),
    ok.

confirm_admin_index(Cluster) ->
    Index = <<"index">>,
    create_index(Cluster, Index, Index, 4),
    Node = select_random(Cluster),
    [{Host, Port}] = host_entries(rt:connection_info([Node])),
    {ok, Pid} = riakc_pb_socket:start_link(Host, (Port-1)),
    F = fun(_) ->
                %% Remove index from bucket props and delete it
                yz_rt:remove_index(Node, Index),
                DelResp = riakc_pb_socket:delete_search_index(Pid, Index),
                case DelResp of
                    ok -> true;
                    {error,<<"notfound">>} -> true
                end
    end,
    yz_rt:wait_until(Cluster, F),
    riakc_pb_socket:stop(Pid),
    ok.

confirm_admin_bad_index_name(Cluster) ->
    Name = <<"bad/name">>,
    Node = select_random(Cluster),
    [{Host, Port}] = host_entries(rt:connection_info([Node])),
    lager:info("confirm_admin_bad_index_name ~s [~p]", [Name, {Host, Port}]),
    {ok, Pid} = riakc_pb_socket:start_link(Host, (Port-1)),
    {error,_} = riakc_pb_socket:create_search_index(Pid, Name),
    riakc_pb_socket:stop(Pid),
    ok.

confirm_basic_search(Cluster) ->
    Index = <<"basic">>,
    Bucket = {Index, <<"b1">>},
    create_index(Cluster, Index, Index),
    lager:info("confirm_basic_search ~p", [Bucket]),
    Body = "herp derp",
    Params = [{sort, <<"score desc">>}, {fl, ["*","score"]}],
    store_and_search(Cluster, Bucket, "test", Body, <<"text:herp">>, Params).

confirm_w1c_search(Cluster) ->
    Index = <<"write_once">>,
    Bucket = {Index, <<"b1">>},
    create_index(Cluster, Index, Index, [{write_once, true}]),
    lager:info("confirm_basic_search ~p", [Bucket]),
    Body = "herp derp",
    Params = [{sort, <<"score desc">>}, {fl, ["*","score"]}],
    store_and_search(Cluster, Bucket, "test", Body, <<"text:herp">>, Params).

confirm_fl_search_without_score(Cluster) ->
    Index = <<"fl_search_without_score">>,
    Bucket = {Index, <<"b1">>},
    create_index(Cluster, Index, Index),
    lager:info("confirm_fl_search_without_score ~p", [Bucket]),
    Body = <<"{\"age_i\":5}">>,
    Params = [{sort, <<"age_i asc">>}, {fl, ["*"]}],
    store_and_search(Cluster, Bucket, "test_fl_search_without_score", Body,
                     "application/json", <<"age_i:5">>, Params).

confirm_fl_search_without_score_without_sort(Cluster) ->
    Index = <<"fl_search_without_score_without_sort">>,
    Bucket = {Index, <<"b1">>},
    create_index(Cluster, Index, Index),
    lager:info("confirm_fl_search_without_score ~p", [Bucket]),
    Body = <<"{\"age_i\":5}">>,
    Params = [{fl, ["age_i", "_yz_rk"]}],
    store_and_search(Cluster, Bucket, "test_fl_search_without_score_without_sort",
                     Body, "application/json", <<"age_i:5">>, Params).

confirm_encoded_search(Cluster) ->
    Index = <<"encoded">>,
    Bucket = {Index, <<"b1">>},
    create_index(Cluster, Index, Index),
    lager:info("confirm_encoded_search ~p", [Bucket]),
    Body = "א בְּרֵאשִׁית, בָּרָא אֱלֹהִים, אֵת הַשָּׁמַיִם, וְאֵת הָאָרֶץ",
    Params = [{sort, <<"score desc">>}, {fl, ["_yz_rk"]}],
    store_and_search(Cluster, Bucket, "וְאֵת", Body, <<"text:בָּרָא">>, Params).

confirm_search_to_test_max_score_defaults(Cluster) ->
    Index = <<"basic_for_max_score">>,
    Bucket = {Index, <<"b1">>},
    create_index(Cluster, Index, Index, false),
    lager:info("confirm_search_to_test_max_score_defaults ~p", [Bucket]),
    Body = <<"{\"age_i\":5}">>,
    Params = [{sort, <<"age_i asc">>}],
    store_and_search(Cluster, Bucket, "test_max_score_defaults",
                     Body, "application/json", <<"age_i:5">>, Params).

confirm_multivalued_field(Cluster) ->
    Index = <<"basic">>,
    Bucket = {Index, <<"b1">>},
    lager:info("confirm multiValued=true fields decode properly"),
    Body = <<"{\"name_ss\":\"turner\", \"name_ss\":\"hooch\"}">>,
    Params = [],
    HP = select_random(host_entries(rt:connection_info(Cluster))),
    URL = bucket_url(HP, Bucket, "multivalued"),
    lager:info("Storing to bucket ~s", [URL]),
    {Host, Port} = HP,
    %% populate a value
    {ok, "204", _, _} = ibrowse:send_req(URL, [?CT_JSON], put, Body),
    yz_rt:commit(Cluster, Index),
    Search = <<"name_ss:turner">>,
    {ok, Pid} = riakc_pb_socket:start_link(Host, (Port-1)),
    F = fun(_) ->
        case riakc_pb_socket:search(Pid, Index, Search, Params) of
            {ok,{search_results,[{Index,Fields}], _Score, Found}} ->
                ?assert(lists:member({<<"name_ss">>,<<"turner">>}, Fields)),
                ?assert(lists:member({<<"name_ss">>,<<"hooch">>}, Fields)),
                case Found of
                    1 -> true;
                    0 -> false
                end;
            {ok, {search_results, [], _Score, 0}} ->
                lager:info("Search for multivalued_field has not yet yielded data"),
                false
            end
        end,
    yz_rt:wait_until(Cluster, F),
    riakc_pb_socket:stop(Pid).

confirm_multivalued_field_json_array(Cluster) ->
    Index = <<"multifunarray">>,
    Bucket = {Index, <<"b2">>},
    lager:info("confirm multiValued=true array fields decode properly"),
    create_index(Cluster, Index, Index, false),
    Body = <<"{\"groups_s\":[\"3304cf79\", \"abe155cf\"]}">>,
    Params = [],
    HP = select_random(host_entries(rt:connection_info(Cluster))),
    URL = bucket_url(HP, Bucket, "multivalued_array"),
    lager:info("Storing to bucket ~s", [URL]),
    {Host, Port} = HP,
    {ok, "204", _, _} = ibrowse:send_req(URL, [?CT_JSON], put, Body),
    yz_rt:commit(Cluster, Index),
    Search = <<"groups_s:3304cf79">>,
    {ok, Pid} = riakc_pb_socket:start_link(Host, (Port-1)),
    F = fun(_) ->
        case riakc_pb_socket:search(Pid, Index, Search, Params) of
            {ok,{search_results,[{Index,Fields}], _Score, Found}} ->
                ?assert(lists:member({<<"groups_s">>,<<"3304cf79">>},
                                     Fields)),
                case Found of
                    1 -> true;
                    0 -> false
                end;
            {ok, {search_results, [], _Score, 0}} ->
                lager:info("Search for multivalued_field_json_array has not yet yielded data"),
                false
            end
        end,
    yz_rt:wait_until(Cluster, F),
    riakc_pb_socket:stop(Pid).

confirm_multivalued_field_with_high_n_val(Cluster) ->
    Index = <<"high_n_val">>,
    Bucket = {Index, <<"b3">>},
    lager:info("confirm high_n_val should not affect document indexes"),
    create_index(Cluster, Index, Index, 5, false),
    Body = <<"{\"groups_s\":[\"3304cf79\", \"abe155cf\"]}">>,
    Params = [],
    HP = select_random(host_entries(rt:connection_info(Cluster))),
    URL = bucket_url(HP, Bucket, "high_n_val_test"),
    lager:info("Storing to bucket ~s", [URL]),
    {Host, Port} = HP,
    {ok, "204", _, _} = ibrowse:send_req(URL, [?CT_JSON], put, Body),
    yz_rt:commit(Cluster, Index),
    Search = <<"groups_s:3304cf79">>,
    {ok, Pid} = riakc_pb_socket:start_link(Host, (Port-1)),
    F = fun(_) ->
        case riakc_pb_socket:search(Pid, Index, Search, Params) of
            {ok,{search_results,[{Index,Fields}], _Score, Found}} ->
                ?assert(lists:member({<<"groups_s">>,<<"3304cf79">>}, Fields)),
                ?assert(lists:member({<<"groups_s">>,<<"abe155cf">>}, Fields)),

                case Found of
                    1 -> true;
                    0 -> false
                end;
            {ok, {search_results, [], _Score, 0}} ->
                lager:info("Search for multivalued_field_with_high_n_val has not yet yielded data"),
                false
            end
        end,
    yz_rt:wait_until(Cluster, F),
    riakc_pb_socket:stop(Pid).

confirm_search_non_existent_index(Cluster) ->
    BadIndex = <<"does_not_exist">>,
    Search = <<"name_ss:nobody">>,
    {Host, Port} = select_random(host_entries(rt:connection_info(Cluster))),
    {ok, Pid} = riakc_pb_socket:start_link(Host, (Port-1)),
    lager:info("Confirm searching for non-existent index:~p", [BadIndex]),
    {error, Err} = riakc_pb_socket:search(Pid, BadIndex, Search, []),
    ?assertEqual(<<"No index <<\"does_not_exist\">> found.">>, Err),
    riakc_pb_socket:stop(Pid).

confirm_stored_fields(Cluster) ->
    Index = <<"stored_fields">>,
    Bucket = {Index, <<"b1">>},
    lager:info("Confirm stored fields"),
    create_index(Cluster, Index, Index),
    Body = <<"{\"bool_b\":true, \"float_tf\":3.14}">>,
    Params = [],
    HP = select_random(host_entries(rt:connection_info(Cluster))),
    URL = bucket_url(HP, Bucket, "stored"),
    lager:info("Storing to bucket ~s", [URL]),
    {Host, Port} = HP,
    {ok, "204", _, _} = ibrowse:send_req(URL, [?CT_JSON], put, Body),
    yz_rt:commit(Cluster, Index),
    Search = <<"float_tf:3.14">>,
    {ok, Pid} = riakc_pb_socket:start_link(Host, (Port-1)),
    F = fun(_) ->
                case riakc_pb_socket:search(Pid, Index, Search, Params) of
                    {ok, {search_results,[{Index,Fields}], _Score, Found}} ->
                        ?assertEqual(<<"true">>, proplists:get_value(<<"bool_b">>, Fields)),
                        ?assertEqual(3.14,
                            ?BIN_TO_FLOAT(proplists:get_value(<<"float_tf">>, Fields))),
                        ?assertEqual(Index, proplists:get_value(<<"_yz_rt">>, Fields)),
                        ?assertEqual(<<"b1">>, proplists:get_value(<<"_yz_rb">>, Fields)),
                        case Found of
                            1 -> true;
                            0 -> false
                        end;
                    {ok, {search_results, [], _Score, 0}} ->
                        lager:info("Search for stored_fields has not yet yielded data"),
                        false
                end
        end,
    yz_rt:wait_until(Cluster, F),
    riakc_pb_socket:stop(Pid).

confirm_search_with_spaced_key(Cluster) ->
    Index = <<"basic_for_spaced_key">>,
    Bucket = {Index, <<"b 1">>},
    Key = "test spaced key",
    create_index(Cluster, Index, Index),
    lager:info("confirm_search_with_spaced_key ~p", [Bucket]),
    Body = <<"{\"foo_i\":5}">>,
    Params = [{sort, <<"age_i asc">>}],
    store_and_search(Cluster, Bucket, Key,
                     Body, "application/json", <<"foo_i:5">>, Params).

confirm_create_index_within_timeout(Cluster) ->
    Index = <<"index_within_timeout">>,
    Index1 = <<"index_within_infinity">>,
    Bucket = {Index, <<"b1">>},
    Node = select_random(Cluster),
    [{Host, Port}] = host_entries(rt:connection_info([Node])),
    {ok, Pid} = riakc_pb_socket:start_link(Host, (Port-1)),
    lager:info("confirm_search_to_test_index_within_timeout ~p", [Bucket]),
    NvalT = {n_val, 3},
    Timeout = {timeout, 25000},
    Timeout1 = {timeout, infinity},
    ?assertEqual(ok,
                 riakc_pb_socket:create_search_index(Pid, Index, [NvalT, Timeout])),
    ?assertEqual(ok, element(1, riakc_pb_socket:get_search_index(Pid, Index, []))),

    lager:info("confirm_search_to_test_index_within_infinity ~p", [Bucket]),
    ?assertEqual(ok,
                 riakc_pb_socket:create_search_index(Pid, Index1, [NvalT, Timeout1])),
    ?assertEqual(ok,
                 element(1, riakc_pb_socket:get_search_index(Pid, Index1, []))),

    riakc_pb_socket:stop(Pid).

confirm_create_index_not_within_timeout(Cluster) ->
    Index = <<"index_not_within_timeout">>,
    Bucket = {Index, <<"b1">>},
    lager:info("confirm_search_to_test_index_not_within_timeout ~p", [Bucket]),
    Node = select_random(Cluster),
    [{Host, Port}] = host_entries(rt:connection_info([Node])),
    {ok, Pid} = riakc_pb_socket:start_link(Host, (Port-1)),
    riakc_pb_socket:set_options(Pid, [queue_if_disconnected]),

    SchemaName = ?YZ_DEFAULT_SCHEMA_NAME,
    %% Test invalid n_val
    NValT = {n_val, bbbbbb},
    %% Test invalid timeout value
    Timeout = {timeout, asdasdasd},

    NValT1 = {n_val, 3},
    Timeout1 = {timeout, 10},

    ?assertError(badarg, riakc_pb_socket:create_search_index(Pid, Index,
                                                             SchemaName,
                                                             [NValT1, Timeout])),
    ?assertError(badarg, riakc_pb_socket:create_search_index(Pid, Index,
                                                             SchemaName,
                                                             [NValT, Timeout1])),

    {error, <<"Index index_not_within_timeout not created on all the nodes within 10 ms timeout\n">>} =
        riakc_pb_socket:create_search_index(
          Pid, Index, SchemaName,
          [NValT1, Timeout1]),

    ok = yz_rt:wait_for_index(Cluster, Index),
    ?assertEqual(ok,
                 element(1, riakc_pb_socket:get_search_index(Pid, Index, []))),
    riakc_pb_socket:stop(Pid).<|MERGE_RESOLUTION|>--- conflicted
+++ resolved
@@ -103,11 +103,7 @@
     ?assertEqual([{index, Index}, {schema, SchemaName}, NvalT], IndexData),
 
     %% Add the index to the bucket props
-<<<<<<< HEAD
-    yz_rt:set_bucket_type_index(Node, BucketType, Index, [{n_val, Nval} | Props]),
-=======
     yz_rt:set_bucket_type_index(Cluster, BucketType, Index, Nval),
->>>>>>> ec00cee7
     yz_rt:wait_for_bucket_type(Cluster, BucketType),
     riakc_pb_socket:stop(Pid),
     ok.
