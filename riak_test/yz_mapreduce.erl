--- conflicted
+++ resolved
@@ -120,11 +120,7 @@
         end,
     yz_rt:wait_until(Cluster, F).
 
-<<<<<<< HEAD
--spec http_mr({host(), portnum()}, term()) -> binary().
-=======
 -spec http_mr({yz_rt:host(), yz_rt:portnum()}, term()) -> binary().
->>>>>>> ec00cee7
 http_mr({Host,Port}, MR) ->
     URL = ?FMT("http://~s:~s/mapred", [Host, integer_to_list(Port)]),
     Opts = [],
