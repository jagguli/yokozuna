--- conflicted
+++ resolved
@@ -3,10 +3,7 @@
 
 -type index_name() :: binary().
 
-<<<<<<< HEAD
-=======
 -define(M, yz_solr_orig).
->>>>>>> ec00cee7
 -define(FMT(S, Args), lists:flatten(io_lib:format(S, Args))).
 
 -spec slow_cores() -> {ok, []}.
@@ -26,12 +23,9 @@
         Error ->
             {error, Error}
     end.
-<<<<<<< HEAD
-=======
 
 index_batch_call_orig(Core, Ops) ->
     ?M:index_batch_orig(Core, Ops).
 
 index_batch_throw_exception(_Core, _Ops) ->
-    throw({"Failed to index docs", other, error}).
->>>>>>> ec00cee7
+    throw({"Failed to index docs", other, error}).