--- conflicted
+++ resolved
@@ -67,8 +67,6 @@
   {default, "60s"},
   {datatype, {duration, ms}},
   hidden
-<<<<<<< HEAD
-=======
 ]}.
 
 %% @doc The timeout for ibrowse (ibrowse:send_req) requests to Solr's
@@ -78,11 +76,4 @@
   {default, "60s"},
   {datatype, {duration, ms}},
   hidden
-]}.
-
-%% @doc To enable actual `index hook.
-{mapping, "search_actually_index", "yokozuna.index_call_enabled", [
-  {default, on},
-  {datatype, flag}
->>>>>>> 5330183b
 ]}.