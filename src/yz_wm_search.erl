%% -------------------------------------------------------------------
%%
%% Copyright (c) 2012 Basho Technologies, Inc.  All Rights Reserved.
%%
%% This file is provided to you under the Apache License,
%% Version 2.0 (the "License"); you may not use this file
%% except in compliance with the License.  You may obtain
%% a copy of the License at
%%
%%   http://www.apache.org/licenses/LICENSE-2.0
%%
%% Unless required by applicable law or agreed to in writing,
%% software distributed under the License is distributed on an
%% "AS IS" BASIS, WITHOUT WARRANTIES OR CONDITIONS OF ANY
%% KIND, either express or implied.  See the License for the
%% specific language governing permissions and limitations
%% under the License.
%%
%% -------------------------------------------------------------------

-module(yz_wm_search).
-compile(export_all).
-include("yokozuna.hrl").
-include_lib("webmachine/include/webmachine.hrl").
-define(YZ_HEAD_FPROF, "yz-fprof").

%%%===================================================================
%%% API
%%%===================================================================

%% @doc Return the list of routes provided by this resource.
routes() ->
    [{["solr", index, "select"], ?MODULE, []},
     {["search", index], ?MODULE, []}].


%%%===================================================================
%%% Callbacks
%%%===================================================================

init(_) ->
    {ok, none}.

allowed_methods(Req, S) ->
    Methods = ['GET', 'POST'],
    {Methods, Req, S}.

content_types_provided(Req, S) ->
    Types = [{"text/xml", search}],
    {Types, Req, S}.

%% if search_noop is true, then search service is unavailable
service_available(Req, S) ->
    Available = case yokozuna:noop_flag(search) of
        true -> false;
        _    -> true
    end,
    {Available, Req, S}.

%% Treat POST as GET in order to work with existing Solr clients.
process_post(Req, S) ->
    case search(Req, S) of
        {Val, Req2, S2} when is_binary(Val) ->
            Req3 = wrq:set_resp_body(Val, Req2),
            {true, Req3, S2};
        Other ->
            %% In this case assume Val is `{halt,Code}' or
            %% `{error,Term}'
            Other
    end.

search(Req, S) ->
    {FProf, FProfFile} = check_for_fprof(Req),
    ?IF(FProf, fprof:trace(start, FProfFile)),
    Index = wrq:path_info(index, Req),
    Params = wrq:req_qs(Req),
    Mapping = yz_events:get_mapping(),
    ReqHeaders = mochiweb_headers:to_list(wrq:req_headers(Req)),
    try
        Result = yz_solr:dist_search(Index, ReqHeaders,
                                     Params, Mapping),
        case Result of
            {error, insufficient_vnodes_available} ->
                ER1 = wrq:set_resp_header("Content-Type", "text/plain", Req),
                ER2 = wrq:set_resp_body(?YZ_ERR_NOT_ENOUGH_NODES ++ "\n", ER1),
                {{halt, 503}, ER2, S};
            {RespHeaders, Body} ->
                Req2 = wrq:set_resp_headers(scrub_headers(RespHeaders), Req),
                {Body, Req2, S}
        end
    catch
        throw:not_found ->
            ErrReq = wrq:append_to_response_body(
                io_lib:format(?YZ_ERR_INDEX_NOT_FOUND ++ "\n", [Index]),
                Req),
            ErrReq2 = wrq:set_resp_header("Content-Type", "text/plain",
                                        ErrReq),
<<<<<<< HEAD
            {{halt, 404}, ErrReq2, S};
        throw:{solr_error, {Code, _URL, Err}} ->
            ErrReq = wrq:append_to_response_body(Err, Req),
            ErrReq2 = wrq:set_resp_header("Content-Type", "text/plain",
                                        ErrReq),
            {{halt, Code}, ErrReq2, S};
        throw:insufficient_vnodes_available ->
            ErrReq = wrq:set_resp_header("Content-Type", "text/plain", Req),
            ErrReq2 = wrq:set_resp_body(?YZ_ERR_NOT_ENOUGH_NODES ++ "\n",
                                        ErrReq),
            {{halt, 503}, ErrReq2, S}
=======
            {{halt, 404}, ErrReq2, S}
    after
        ?IF(FProf, fprof_analyse(FProfFile))
>>>>>>> 3eb46391
    end.

scrub_headers(RespHeaders) ->
    %% Solr returns as chunked but not going to return as chunked from
    %% Yokozuna.
    lists:keydelete("Transfer-Encoding", 1, RespHeaders).

check_for_fprof(Req) ->
    case wrq:get_req_header(?YZ_HEAD_FPROF, Req) of
        undefined -> {false, none};
        File -> {true, File}
    end.

fprof_analyse(FileName) ->
    fprof:trace(stop),
    fprof:profile(file, FileName),
    fprof:analyse([{dest, FileName ++ ".analysis"}, {cols, 120}]).<|MERGE_RESOLUTION|>--- conflicted
+++ resolved
@@ -95,23 +95,14 @@
                 Req),
             ErrReq2 = wrq:set_resp_header("Content-Type", "text/plain",
                                         ErrReq),
-<<<<<<< HEAD
             {{halt, 404}, ErrReq2, S};
         throw:{solr_error, {Code, _URL, Err}} ->
             ErrReq = wrq:append_to_response_body(Err, Req),
             ErrReq2 = wrq:set_resp_header("Content-Type", "text/plain",
                                         ErrReq),
-            {{halt, Code}, ErrReq2, S};
-        throw:insufficient_vnodes_available ->
-            ErrReq = wrq:set_resp_header("Content-Type", "text/plain", Req),
-            ErrReq2 = wrq:set_resp_body(?YZ_ERR_NOT_ENOUGH_NODES ++ "\n",
-                                        ErrReq),
-            {{halt, 503}, ErrReq2, S}
-=======
-            {{halt, 404}, ErrReq2, S}
+            {{halt, Code}, ErrReq2, S}
     after
         ?IF(FProf, fprof_analyse(FProfFile))
->>>>>>> 3eb46391
     end.
 
 scrub_headers(RespHeaders) ->
