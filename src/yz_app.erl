--- conflicted
+++ resolved
@@ -57,11 +57,8 @@
     maybe_register_pb(?QUERY_SERVICES),
     maybe_register_pb(?ADMIN_SERVICES),
     setup_stats(),
-<<<<<<< HEAD
     ok = riak_core:register(yokozuna, [{permissions, [search,admin]}]),
-=======
     ok = yz_schema:setup_schema_bucket(),
->>>>>>> 6462ee2d
     ok.
 
 %% @doc Conditionally register PB service IFF Riak Search is not
