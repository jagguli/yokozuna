%% -------------------------------------------------------------------
%%
%% Copyright (c) 2012 Basho Technologies, Inc.  All Rights Reserved.
%%
%% This file is provided to you under the Apache License,
%% Version 2.0 (the "License"); you may not use this file
%% except in compliance with the License.  You may obtain
%% a copy of the License at
%%
%%   http://www.apache.org/licenses/LICENSE-2.0
%%
%% Unless required by applicable law or agreed to in writing,
%% software distributed under the License is distributed on an
%% "AS IS" BASIS, WITHOUT WARRANTIES OR CONDITIONS OF ANY
%% KIND, either express or implied.  See the License for the
%% specific language governing permissions and limitations
%% under the License.
%%
%% -------------------------------------------------------------------

%% @doc This module provides the interface for making calls to Solr.
%%      All interaction with Solr should go through this API.

-module(yz_solr).
-compile(export_all).
-include_lib("riak_core/include/riak_core_bucket_type.hrl").
-include("yokozuna.hrl").

-define(CORE_ALIASES, [{index_dir, instanceDir},
                       {cfg_file, config},
                       {schema_file, schema},
                       {delete_instance, deleteInstanceDir},
                       {delete_index, deleteIndex},
                       {delete_data_dir, deleteDataDir}]).
-define(FIELD_ALIASES, [{continuation, continue},
                        {limit, n}]).
-define(QUERY(Bin), {struct, [{'query', Bin}]}).
<<<<<<< HEAD
=======
-define(LOCALHOST, "localhost").
>>>>>>> ec00cee7

-type delete_op() :: {id, binary()}
                   | {bkey, bkey()}
                   | {siblings, bkey()}
                   | {'query', binary()}.

-type ibrowse_config_key() :: max_sessions | max_pipeline_size.
-type ibrowse_config_value() :: pos_integer().
-type ibrowse_config() :: [{ibrowse_config_key(), ibrowse_config_value()}].

-export_type([delete_op/0]).
-export_type([ibrowse_config_key/0, ibrowse_config_value/0, ibrowse_config/0]).

%%%===================================================================
%%% API
%%%===================================================================

%% @doc Create a mapping from the `Nodes' hostname to the port which
%% Solr is listening on.  The resulting list could be smaller than the
%% input in the case that the port cannot be determined for one or
%% more nodes.
-spec build_mapping([node()]) -> [{node(), {string(), string()}}].
build_mapping(Nodes) ->
    [{Node, HP} || {Node, HP={_,P}} <- [{Node, host_port(Node)}
                                        || Node <- Nodes],
                   P /= unknown].

-spec build_partition_delete_query(ordset(lp())) -> term().
build_partition_delete_query(LPartitions) ->
    Deletes = [{delete, ?QUERY(<<?YZ_PN_FIELD_S, ":", (?INT_TO_BIN(LP))/binary>>)}
               || LP <- LPartitions],
    mochijson2:encode({struct, Deletes}).

-spec commit(index_name()) -> ok.
commit(Core) ->
    JSON = encode_commit(),
    Params = [{commit, true}, {waitFlush, true}, {waitSearcher, true}],
    Encoded = mochiweb_util:urlencode(Params),
    URL = ?FMT("~s/~s/update?~s", [base_url(), Core, Encoded]),
    Headers = [{content_type, "application/json"}],
    Opts = [{response_format, binary}],
    case ibrowse:send_req(URL, Headers, post, JSON, Opts,
                          ?YZ_SOLR_REQUEST_TIMEOUT) of
        {ok, "200", _, _} -> ok;
        Err -> throw({"Failed to commit", Err})
    end.

%% @doc Perform Core related actions.
-spec core(atom(), proplist()) -> {ok, list(), binary()} |
                                  {error, term()}.
core(Action, Props) ->
    core(Action, Props, ?YZ_SOLR_REQUEST_TIMEOUT).

-spec core(atom(), proplist(), ms()) -> {ok, list(), binary()} |
                                        {error, term()}.
core(Action, Props, Timeout) ->
    BaseURL = base_url() ++ "/admin/cores",
    Action2 = convert_action(Action),
    Params = proplists:substitute_aliases(?CORE_ALIASES,
                                          [{action, Action2}|Props]),
    Encoded = mochiweb_util:urlencode(Params),
    Opts = [{response_format, binary}],
    URL = BaseURL ++ "?" ++ Encoded,

    case ibrowse:send_req(URL, [], get, [], Opts, Timeout) of
        {ok, "200", Headers, Body} ->
            {ok, Headers, Body};
        {ok, "400", Headers, Body} ->
            case re:run(Body, "already exists") of
                nomatch ->
                    {error, {ok, "400", Headers, Body}};
                _ ->
                    {error, exists}
            end;
        X ->
            {error, X}
    end.

-spec cores() -> {ok, ordset(index_name())} | {error, term()}.
cores() ->
    case yz_solr:core(status, [{wt,json}]) of
        {ok, _, Body} ->
            {struct, Status} = kvc:path([<<"status">>], mochijson2:decode(Body)),
            Cores = ordsets:from_list([Name || {Name, _} <- Status]),
            {ok, Cores};
        {error,_} = Err ->
            Err
    end.

%% @doc Perform the delete `Ops' against the `Index'.
%%
%% There are several types of delete operations.
%%
%%   `{id, Id :: binary()}' - Delete the doc with matching unique id.
%%
%%   `{bkey, BK :: bkey()}' - Delete the doc(s) with matching Riak Key.
%%
%%   `{siblings, BK :: bkey()}' - Delete the doc(s) which are
%%       siblings of the Riak Key.
%%
%%   `{'query', Q :: binary}' - Delete the doc(s) matching query `Q'.
-spec delete(index_name(), [delete_op()]) -> ok | {error, term()}.
delete(Index, Ops) ->
    JSON = mochijson2:encode({struct, [{delete, encode_delete(Op)} || Op <- Ops]}),
    URL = ?FMT("~s/~s/update", [base_url(), Index]),
    Headers = [{content_type, "application/json"}],
    Opts = [{response_format, binary}],
    case ibrowse:send_req(URL, Headers, post, JSON, Opts,
                          ?YZ_SOLR_REQUEST_TIMEOUT) of
        {ok, "200", _, _} -> ok;
        Err -> {error, Err}
    end.

%% @doc Get slice of entropy data.  Entropy data is used to build
%%      hashtrees for active anti-entropy.  This is meant to be called
%%      in an iterative fashion in order to page through the entropy
%%      data.
%%
%%  `Core' - The core to get entropy data for.
%%
%%  `Filter' - The list of constraints to filter out entropy
%%             data.
%%
%%    `before' - An ios8601 datetime, return data for docs written
%%               before and including this moment.
%%
%%    `continuation' - An opaque value used to continue where a
%%                     previous return left off.
%%
%%    `limit' - The maximum number of entries to return.
%%
%%    `partition' - Return entries for specific logical partition.
%%
%%  `ED' - An entropy data record containing list of entries and
%%         continuation value.
-spec entropy_data(index_name(), ed_filter()) ->
                          ED::entropy_data() | {error, term()}.
entropy_data(Core, Filter) ->
    Params = [{wt, json}|Filter] -- [{continuation, none}],
    Params2 = proplists:substitute_aliases(?FIELD_ALIASES, Params),
    Opts = [{response_format, binary}],
    URL = ?FMT("~s/~s/entropy_data?~s",
               [base_url(), Core, mochiweb_util:urlencode(Params2)]),
<<<<<<< HEAD
    case ibrowse:send_req(URL, [], get, [], Opts, ?YZ_SOLR_REQUEST_TIMEOUT) of
=======
    case ibrowse:send_req(URL, [], get, [], Opts, ?YZ_SOLR_ED_REQUEST_TIMEOUT) of
>>>>>>> ec00cee7
        {ok, "200", _Headers, Body} ->
            R = mochijson2:decode(Body),
            More = kvc:path([<<"more">>], R),
            Continuation = get_continuation(More, R),
            Pairs = get_pairs(R),
            make_ed(More, Continuation, Pairs);
        X ->
            {error, X}
    end.

%% @doc Index the given `Docs'.
index(Core, Docs) ->
    index(Core, Docs, []).

-spec index(index_name(), list(), [delete_op()]) -> ok.
index(Core, Docs, DelOps) ->
    Ops = {struct,
           [{delete, encode_delete(Op)} || Op <- DelOps] ++
               [{add, encode_doc(D)} || D <- Docs]},
    JSON = mochijson2:encode(Ops),
    URL = ?FMT("~s/~s/update", [base_url(), Core]),
    Headers = [{content_type, "application/json"}],
    Opts = [{response_format, binary}],
<<<<<<< HEAD
=======

>>>>>>> ec00cee7
    case ibrowse:send_req(URL, Headers, post, JSON, Opts,
                          ?YZ_SOLR_REQUEST_TIMEOUT) of
        {ok, "200", _, _} -> ok;
        {ok, "400", _, ErrBody} -> throw({"Failed to index docs", badrequest,
                                         ErrBody});
        Err -> throw({"Failed to index docs", other, Err})
    end.

index_batch(Core, Ops) ->
    JSON = try
               mochijson2:encode({struct, Ops})
           catch _:E ->
               throw({"Failed to encode ops", bad_data, E})
           end,
    URL = ?FMT("~s/~s/update", [base_url(), Core]),
    Headers = [{content_type, "application/json"}],
    Opts = [{response_format, binary}],
    case ibrowse:send_req(URL, Headers, post, JSON, Opts,
                          ?YZ_SOLR_REQUEST_TIMEOUT) of
        {ok, "200", _, _} -> ok;
        {ok, "400", _, ErrBody} -> throw({"Failed to index docs", badrequest,
                                         ErrBody});
        Err -> throw({"Failed to index docs", other, Err})
    end.

%% @doc Determine if Solr is running.
-spec is_up() -> boolean().
is_up() ->
    case cores() of
        {ok, _Cores} -> true;
        _ -> false
    end.

-spec mbeans_and_stats(index_name()) -> {ok, JSON :: binary()} |
                                        {error, Reason :: term()}.
mbeans_and_stats(Index) ->
    Params = [{stats, <<"true">>},
              {wt, <<"json">>}],
    URL = ?FMT("~s/~s/admin/mbeans?~s", [base_url(), Index, mochiweb_util:urlencode(Params)]),
    Opts = [{response_format, binary}],
    case ibrowse:send_req(URL, [], get, [], Opts) of
        {ok, "200", _, Body} -> {ok, Body};
        Err -> {error, Err}
    end.

prepare_json(Docs) ->
    Content = {struct, [{add, encode_doc(D)} || D <- Docs]},
    mochijson2:encode(Content).

%% @doc Return the set of unique partitions stored on this node.
-spec partition_list(index_name()) -> {ok, Resp::binary()} | {error, term()}.
partition_list(Core) ->
    Params = [{q, "*:*"},
              {facet, "on"},
              {"facet.mincount", "1"},
              {"facet.field", ?YZ_PN_FIELD_S},
              {wt, "json"}],
    Encoded = mochiweb_util:urlencode(Params),
    URL = ?FMT("~s/~s/select?~s", [base_url(), Core, Encoded]),
    Opts = [{response_format, binary}],
    case ibrowse:send_req(URL, [], get, [], Opts, ?YZ_SOLR_REQUEST_TIMEOUT) of
        {ok, "200", _, Resp} -> {ok, Resp};
        Err -> {error, Err}
    end.

%% @doc Return boolean based on ping response from Solr.
-spec ping(index_name()) -> boolean()|error.
ping(Core) ->
    URL = ?FMT("~s/~s/admin/ping", [base_url(), Core]),
<<<<<<< HEAD
    case ibrowse:send_req(URL, [], head) of
=======
    Response = ibrowse:send_req(URL, [], get),
    Result = case Response of
>>>>>>> ec00cee7
        {ok, "200", _, _} -> true;
        {ok, "404", _, _} -> false;
        _ -> error
    end,
    Result.

-spec port() -> non_neg_integer().
port() ->
    app_helper:get_env(?YZ_APP_NAME, solr_port, ?YZ_DEFAULT_SOLR_PORT).

jmx_port() ->
    app_helper:get_env(?YZ_APP_NAME, solr_jmx_port, undefined).

dist_search(Core, Params) ->
    dist_search(Core, [], Params).

dist_search(Core, Headers, Params) ->
    Plan = yz_cover:plan(Core),
    case Plan of
        {ok, {Nodes, FilterPairs, Mapping}} ->
            HostPorts = [proplists:get_value(Node, Mapping) || Node <- Nodes],
            ShardFrags = [shard_frag(Core, HostPort) || HostPort <- HostPorts],
            ShardFrags2 = string:join(ShardFrags, ","),
            ShardFQs = build_shard_fq(FilterPairs, Mapping),
            Params2 = Params ++ [{shards, ShardFrags2}|ShardFQs],
            search(Core, Headers, Params2);
        {error, _} = Err ->
            Err
    end.

search(Core, Headers, Params) ->
    Body = mochiweb_util:urlencode(Params),
    URL = ?FMT("~s/~s/select", [base_url(), Core]),
    Headers2 = [{content_type, "application/x-www-form-urlencoded"}|Headers],
    Opts = [{response_format, binary}],
    case ibrowse:send_req(URL, Headers2, post, Body, Opts,
                          ?YZ_SOLR_REQUEST_TIMEOUT) of
        {ok, "200", RHeaders, Resp} -> {RHeaders, Resp};
        {ok, CodeStr, _, Err} ->
            {Code, _} = string:to_integer(CodeStr),
            lager:error("Solr search ~p failed. Response was: ~p:~p", [URL, Err, CodeStr]),
            throw({solr_error, {Code, URL, Err}});
        Err ->
            lager:error("ibrowse error making Solr search ~p request. Error was: ~p", [URL, Err]),
            throw({"Failed to search", URL, Err})
    end.

-spec set_ibrowse_config(ibrowse_config()) -> ok.
set_ibrowse_config(Config) ->
    lists:foreach(
      fun({Key, Value}) -> set_ibrowse_config(Key, Value) end,
      Config),
    ok.

set_ibrowse_config(?YZ_SOLR_MAX_SESSIONS, Max) when is_integer(Max), Max > 0 ->
    ibrowse:set_max_sessions(?LOCALHOST, port(), Max);
set_ibrowse_config(?YZ_SOLR_MAX_PIPELINE_SIZE, Max) when is_integer(Max), Max > 0 ->
    ibrowse:set_max_pipeline_size(?LOCALHOST, port(), Max).

get_ibrowse_config() ->
    [{?YZ_SOLR_MAX_SESSIONS, get_ibrowse_config(?YZ_SOLR_MAX_SESSIONS)},
     {?YZ_SOLR_MAX_PIPELINE_SIZE, get_ibrowse_config(?YZ_SOLR_MAX_PIPELINE_SIZE)}].

get_ibrowse_config(Key) ->
    try
        ibrowse:get_config_value({Key, ?LOCALHOST, port()}, undefined)
    catch
        _ -> undefined
    end.

%%%===================================================================
%%% Private
%%%===================================================================

%% @doc Get the base URL.
base_url() ->
    "http://" ++ ?LOCALHOST ++ ":" ++ integer_to_list(port()) ++
        ?SOLR_HOST_CONTEXT.

%% @private
%%
%% @doc Build list of per-node filter queries.
-spec build_shard_fq(logical_cover_set(), solr_host_mapping()) ->
                            [{binary(), string()}].
build_shard_fq(LCoverSet, Mapping) ->
    GroupedByNode = yz_misc:group_by(LCoverSet, fun group_by_node/1),
    [begin
         {Host, Port} = proplists:get_value(Node, Mapping),
         Key = <<(list_to_binary(Host))/binary,":",(list_to_binary(Port))/binary>>,
         Value = partition_filters_to_str(PartitionFilters),
         {Key, Value}
     end || {Node, PartitionFilters} <- GroupedByNode].

%% @private
%%
%% @doc Get hostname and Solr port for `Node'.  Return `unknown' for
%% the port if the RPC fails.
-spec host_port(node()) -> {string(), string() | unknown}.
host_port(Node) ->
    case rpc:call(Node, yz_solr, port, [], ?YZ_SOLR_PORT_RPC_TIMEOUT) of
        {badrpc, Reason} ->
            ?DEBUG("error retrieving Solr port ~p ~p", [Node, Reason]),
            {yz_misc:hostname(Node), unknown};
        Port when is_integer(Port) ->
            {yz_misc:hostname(Node), integer_to_list(Port)}
    end.

group_by_node({{Partition, Owner}, all}) ->
    {Owner, Partition};
group_by_node({{Partition, Owner}, FPFilter}) ->
    {Owner, {Partition, FPFilter}}.

-spec partition_filters_to_str([{lp(), logical_filter()}]) -> string().
partition_filters_to_str(Partitions) ->
    F = fun({Partition, FPFilter}) ->
                PNQ = pn_str(Partition),
                FPQ = string:join(lists:map(fun fpn_str/1, FPFilter), " OR "),
                "(" ++ PNQ ++ " AND " ++ "(" ++ FPQ ++ "))";
           (Partition) ->
                pn_str(Partition)
        end,
    string:join(lists:map(F, Partitions), " OR ").

pn_str(Partition) ->
    ?YZ_PN_FIELD_S ++ ":" ++ integer_to_list(Partition).

fpn_str(FPN) ->
    ?YZ_FPN_FIELD_S ++ ":" ++ integer_to_list(FPN).

convert_action(create) -> "CREATE";
convert_action(status) -> "STATUS";
convert_action(remove) -> "UNLOAD";
convert_action(reload) -> "RELOAD".

encode_commit() ->
    <<"{}">>.

%% @private
%%
%% @doc Encode a delete operation into a mochijson2 compatiable term.
-spec encode_delete(delete_op()) -> {struct, [{atom(), binary()}]}.
encode_delete({bkey,{{Type, Bucket},Key}}) ->
    TypeQ = encode_nested_query(?YZ_RT_FIELD_B, escape_special_chars(Type)),
    BucketQ = encode_nested_query(?YZ_RB_FIELD_B, escape_special_chars(Bucket)),
    KeyQ = encode_nested_query(?YZ_RK_FIELD_B, escape_special_chars(Key)),
    ?QUERY(<<TypeQ/binary," AND ",BucketQ/binary, " AND ",KeyQ/binary>>);
encode_delete({bkey,{Bucket,Key}}) ->
    %% Need to take legacy (pre 2.0.0) objects into account.
    encode_delete({bkey,{{?DEFAULT_TYPE,Bucket},Key}});
encode_delete({siblings,{{Type,Bucket},Key}}) ->
    VTagQ = <<?YZ_VTAG_FIELD_B/binary,":[* TO *]">>,
    TypeQ = encode_nested_query(?YZ_RT_FIELD_B, escape_special_chars(Type)),
    BucketQ = encode_nested_query(?YZ_RB_FIELD_B, escape_special_chars(Bucket)),
    KeyQ = encode_nested_query(?YZ_RK_FIELD_B, escape_special_chars(Key)),
    ?QUERY(<<VTagQ/binary," AND ",TypeQ/binary," AND ",
             BucketQ/binary," AND ",KeyQ/binary>>);
encode_delete({siblings,{Bucket,Key}}) ->
    %% Need to take legacy (pre 2.0.0) objects into account.
    encode_delete({siblings,{{?DEFAULT_TYPE,Bucket},Key}});
encode_delete({'query', Query}) ->
    ?QUERY(Query);
encode_delete({id, Id}) ->
    %% NOTE: Solr uses the name `id' to represent the `uniqueKey'
    %%       field of the schema.  Thus `id' must be passed, not
    %%       `YZ_ID_FIELD'.
    {struct, [{id, Id}]}.

encode_doc({doc, Fields}) ->
    {struct, [{doc, lists:map(fun encode_field/1, Fields)}]}.

encode_field({Name,Value}) when is_list(Value) ->
    {Name, list_to_binary(Value)};
encode_field({Name,Value}) ->
    {Name, Value}.

%% @private
%%
%% @doc Encode a field and query into a Solr nested query using the
%% term query parser.
-spec encode_nested_query(binary(), binary()) -> binary().
encode_nested_query(Field, Query) ->
    <<"_query_:\"{!term f=",Field/binary,"}",Query/binary,"\"">>.

%% @private
%%
%% @doc Escape the backslash and double quote chars to prevent from
%% being improperly interpreted by Solr's query parser.
-spec escape_special_chars(binary()) ->binary().
escape_special_chars(Bin) ->
    Bin2 = binary:replace(Bin, <<"\\">>, <<"\\\\">>, [global]),
    binary:replace(Bin2, <<"\"">>, <<"\\\"">>, [global]).

%% @doc Get the continuation value if there is one.
get_continuation(false, _R) ->
    none;
get_continuation(true, R) ->
    kvc:path([<<"continuation">>], R).

get_pairs(R) ->
    Docs = kvc:path([<<"response">>, <<"docs">>], R),
    [to_pair(DocStruct) || DocStruct <- Docs].

%% @doc Convert a doc struct into a pair. Remove the bucket_type to match
%% kv trees when iterating over entropy data to build yz trees.
to_pair({struct, [{_,_Vsn},{_,<<"default">>},{_,BName},{_,Key},{_,Base64Hash}]}) ->
    {{BName,Key}, base64:decode(Base64Hash)};
to_pair({struct, [{_,_Vsn},{_,BType},{_,BName},{_,Key},{_,Base64Hash}]}) ->
    {{{BType, BName},Key}, base64:decode(Base64Hash)}.

get_doc_pairs(Resp) ->
    Docs = kvc:path([<<"docs">>], Resp),
    [to_doc_pairs(DocStruct) || DocStruct <- Docs].

to_doc_pairs({struct, Values}) ->
    Values.

-spec get_response(term()) -> term().
get_response(R) ->
    kvc:path([<<"response">>], R).

make_ed(More, Continuation, Pairs) ->
    #entropy_data{more=More, continuation=Continuation, pairs=Pairs}.

-spec shard_frag(index_name(), {string(), string()}) -> string().
shard_frag(Core, {Host, Port}) ->
    ?FMT("~s:~s"++?SOLR_HOST_CONTEXT++"/~s", [Host, Port, Core]).<|MERGE_RESOLUTION|>--- conflicted
+++ resolved
@@ -35,10 +35,7 @@
 -define(FIELD_ALIASES, [{continuation, continue},
                         {limit, n}]).
 -define(QUERY(Bin), {struct, [{'query', Bin}]}).
-<<<<<<< HEAD
-=======
 -define(LOCALHOST, "localhost").
->>>>>>> ec00cee7
 
 -type delete_op() :: {id, binary()}
                    | {bkey, bkey()}
@@ -182,11 +179,7 @@
     Opts = [{response_format, binary}],
     URL = ?FMT("~s/~s/entropy_data?~s",
                [base_url(), Core, mochiweb_util:urlencode(Params2)]),
-<<<<<<< HEAD
-    case ibrowse:send_req(URL, [], get, [], Opts, ?YZ_SOLR_REQUEST_TIMEOUT) of
-=======
     case ibrowse:send_req(URL, [], get, [], Opts, ?YZ_SOLR_ED_REQUEST_TIMEOUT) of
->>>>>>> ec00cee7
         {ok, "200", _Headers, Body} ->
             R = mochijson2:decode(Body),
             More = kvc:path([<<"more">>], R),
@@ -210,10 +203,6 @@
     URL = ?FMT("~s/~s/update", [base_url(), Core]),
     Headers = [{content_type, "application/json"}],
     Opts = [{response_format, binary}],
-<<<<<<< HEAD
-=======
-
->>>>>>> ec00cee7
     case ibrowse:send_req(URL, Headers, post, JSON, Opts,
                           ?YZ_SOLR_REQUEST_TIMEOUT) of
         {ok, "200", _, _} -> ok;
@@ -283,12 +272,8 @@
 -spec ping(index_name()) -> boolean()|error.
 ping(Core) ->
     URL = ?FMT("~s/~s/admin/ping", [base_url(), Core]),
-<<<<<<< HEAD
-    case ibrowse:send_req(URL, [], head) of
-=======
-    Response = ibrowse:send_req(URL, [], get),
+    Response = ibrowse:send_req(URL, [], head),
     Result = case Response of
->>>>>>> ec00cee7
         {ok, "200", _, _} -> true;
         {ok, "404", _, _} -> false;
         _ -> error
